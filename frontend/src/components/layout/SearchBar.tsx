"use client";

import { useState, useRef, useEffect } from "react";
import { motion } from "framer-motion";
import {
  Search,
  Filter,
  SortAsc,
  X,
  Calendar,
  Clock,
  ChevronDown,
  Shield,
  Users,
  Flag,
} from "lucide-react";
import { useRouter } from "next/navigation";
import Link from "next/link";
import { useAuth } from "@/providers/AuthProvider";

interface SearchBarProps {
  onClose: () => void;
}

export function SearchBar({ onClose }: SearchBarProps) {
  const { user } = useAuth();
  const [query, setQuery] = useState("");
  const [filter, setFilter] = useState("all");
  const [sort, setSort] = useState("relevance");
  const [semester, setSemester] = useState("any");
  const [year, setYear] = useState("any");
  const [showFilters, setShowFilters] = useState(false);
  const [showSortDropdown, setShowSortDropdown] = useState(false);
  const [showSemesterDropdown, setShowSemesterDropdown] = useState(false);
  const [showYearDropdown, setShowYearDropdown] = useState(false);
  const inputRef = useRef<HTMLInputElement>(null);
  const router = useRouter();

  useEffect(() => {
    inputRef.current?.focus();
  }, []);

  const handleSearch = (e: React.FormEvent) => {
    e.preventDefault();
    if (query.trim()) {
      const params = new URLSearchParams({
        q: query.trim(),
        entity_types:
          filter === "all"
            ? ""
            : filter === "professors"
              ? "professor"
              : filter === "courses"
                ? "course"
                : filter === "users"
                  ? "user"
                  : filter,
        sort_by:
          sort === "newest"
            ? "created_at"
            : sort === "oldest"
              ? "created_at"
              : sort === "rating"
                ? "rating"
                : "relevance",
        sort_order: sort === "oldest" ? "asc" : "desc",
      });
      router.push(`/search?${params.toString()}`);
      onClose();
    }
  };

  const quickFilters = [
    { id: "all", label: "All" },
    { id: "courses", label: "Courses" },
    { id: "professors", label: "Professors" },
    { id: "reviews", label: "Reviews" },
    { id: "course_instructors", label: "Course Offerings" },
    { id: "users", label: "Users" },
  ];

  const sortOptions = [
    { id: "relevance", label: "Relevance" },
    { id: "newest", label: "Newest" },
    { id: "oldest", label: "Oldest" },
    { id: "rating", label: "Rating" },
  ];

  const semesterOptions = [
    { id: "any", label: "Any" },
    { id: "spring", label: "Spring" },
    { id: "monsoon", label: "Monsoon" },
  ];

  const yearOptions = [
    { id: "any", label: "Any" },
    { id: "2024", label: "2024" },
    { id: "2023", label: "2023" },
    { id: "2022", label: "2022" },
  ];

  // Use a portal for the dropdowns to avoid containment issues
  useEffect(() => {
    // Close dropdowns when clicking outside
    const handleClickOutside = () => {
      if (showSemesterDropdown || showYearDropdown) {
        setShowSemesterDropdown(false);
        setShowYearDropdown(false);
      }
    };

    // Only add listener when dropdowns are open
    if (showSemesterDropdown || showYearDropdown) {
      document.addEventListener("click", handleClickOutside, { capture: true });
      return () => {
        document.removeEventListener("click", handleClickOutside, {
          capture: true,
        });
      };
    }
  }, [showSemesterDropdown, showYearDropdown]);

  return (
    <div className="relative z-[1] bg-card/90 backdrop-blur-xl border border-primary/20 rounded-xl p-4 shadow-2xl max-w-lg mx-auto">
      {/* Advanced Filters */}
      {showFilters && (
        <motion.div
          initial={{ opacity: 0, height: 0, y: -10 }}
          animate={{
            opacity: 1,
            height: "auto",
            y: 0,
            transition: {
              duration: 0.3,
              ease: "easeOut",
              height: { duration: 0.4 },
              opacity: { duration: 0.2, delay: 0.1 },
            },
          }}
          exit={{
            opacity: 0,
            height: 0,
            y: -10,
            transition: {
              duration: 0.25,
              ease: "easeIn",
              opacity: { duration: 0.15 },
              height: { duration: 0.2, delay: 0.05 },
            },
          }}
          className="mb-4 pb-4 border-b border-border"
        >
          {/* Quick Filters - Shown in dropdown on mobile */}
          <div className="md:hidden mb-4">
            <label className="block text-sm text-secondary mb-2">
              Filter by
            </label>
            <div className="grid grid-cols-2 gap-2">
              {quickFilters.map((f) => (
                <button
                  key={f.id}
                  onClick={() => setFilter(f.id)}
                  className={`px-3 py-2 text-sm rounded-lg transition-colors ${filter === f.id
                      ? "bg-primary text-black"
                      : "bg-muted text-secondary hover:bg-primary/10 hover:text-primary"
                    }`}
                >
                  {f.label}
                </button>
              ))}
            </div>
          </div>

          <div className="grid grid-cols-2 gap-4">
            <div>
              <label className="block text-sm text-secondary mb-2">
                Semester
              </label>
              <div className="relative" style={{ zIndex: 100 }}>
                <motion.button
                  onClick={() => setShowSemesterDropdown(!showSemesterDropdown)}
                  className="w-full text-left bg-input border border-border rounded-lg px-3 py-2 text-sm hover:bg-muted transition-colors flex items-center justify-between"
                  whileHover={{ scale: 1.02 }}
                  whileTap={{ scale: 0.98 }}
                >
                  <div className="flex items-center gap-2">
                    <Calendar className="w-4 h-4" />
                    {
                      semesterOptions.find((option) => option.id === semester)
                        ?.label
                    }
                  </div>
                  <motion.div
                    animate={{ rotate: showSemesterDropdown ? 180 : 0 }}
                    transition={{ duration: 0.2 }}
                  >
                    <ChevronDown className="w-4 h-4" />
                  </motion.div>
                </motion.button>

                {showSemesterDropdown && (
                  <div
                    className="fixed inset-0 bg-transparent z-[90]"
                    onClick={() => setShowSemesterDropdown(false)}
                  ></div>
                )}

                {showSemesterDropdown && (
                  <motion.div
                    initial={{ opacity: 0, scale: 0.95, y: -8 }}
                    animate={{
                      opacity: 1,
                      scale: 1,
                      y: 0,
                      transition: {
                        duration: 0.2,
                        ease: [0.16, 1, 0.3, 1],
                        scale: { duration: 0.15 },
                      },
                    }}
                    exit={{
                      opacity: 0,
                      scale: 0.95,
                      y: -8,
                      transition: {
                        duration: 0.15,
                        ease: "easeIn",
                      },
                    }}
                    style={{ position: "absolute", zIndex: 100 }}
                    className="absolute left-0 top-full mt-2 bg-card border border-border rounded-lg shadow-lg w-full"
                  >
                    {semesterOptions.map((option) => (
                      <button
                        key={option.id}
                        onClick={() => {
                          setSemester(option.id);
                          setShowSemesterDropdown(false);
                        }}
                        className={`w-full text-left px-3 py-2 text-sm hover:bg-muted transition-colors first:rounded-t-lg last:rounded-b-lg ${semester === option.id
                            ? "bg-primary/10 text-primary"
                            : "text-foreground"
                          }`}
                      >
                        {option.label}
                      </button>
                    ))}
                  </motion.div>
                )}
              </div>
            </div>
            <div>
              <label className="block text-sm text-secondary mb-2">Year</label>
              <div className="relative" style={{ zIndex: 99 }}>
                <motion.button
                  onClick={() => setShowYearDropdown(!showYearDropdown)}
                  className="w-full text-left bg-input border border-border rounded-lg px-3 py-2 text-sm hover:bg-muted transition-colors flex items-center justify-between"
                  whileHover={{ scale: 1.02 }}
                  whileTap={{ scale: 0.98 }}
                >
                  <div className="flex items-center gap-2">
                    <Clock className="w-4 h-4" />
                    {yearOptions.find((option) => option.id === year)?.label}
                  </div>
                  <motion.div
                    animate={{ rotate: showYearDropdown ? 180 : 0 }}
                    transition={{ duration: 0.2 }}
                  >
                    <ChevronDown className="w-4 h-4" />
                  </motion.div>
                </motion.button>

                {showYearDropdown && (
                  <div
                    className="fixed inset-0 bg-transparent z-[90]"
                    onClick={() => setShowYearDropdown(false)}
                  ></div>
                )}

                {showYearDropdown && (
                  <motion.div
                    initial={{ opacity: 0, scale: 0.95, y: -8 }}
                    animate={{
                      opacity: 1,
                      scale: 1,
                      y: 0,
                      transition: {
                        duration: 0.2,
                        ease: [0.16, 1, 0.3, 1],
                        scale: { duration: 0.15 },
                      },
                    }}
                    exit={{
                      opacity: 0,
                      scale: 0.95,
                      y: -8,
                      transition: {
                        duration: 0.15,
                        ease: "easeIn",
                      },
                    }}
                    style={{ position: "absolute", zIndex: 99 }}
                    className="absolute left-0 top-full mt-2 bg-card border border-border rounded-lg shadow-lg w-full"
                  >
                    {yearOptions.map((option) => (
                      <button
                        key={option.id}
                        onClick={() => {
                          setYear(option.id);
                          setShowYearDropdown(false);
                        }}
                        className={`w-full text-left px-3 py-2 text-sm hover:bg-muted transition-colors first:rounded-t-lg last:rounded-b-lg ${year === option.id
                            ? "bg-primary/10 text-primary"
                            : "text-foreground"
                          }`}
                      >
                        {option.label}
                      </button>
                    ))}
                  </motion.div>
                )}
              </div>
            </div>
          </div>
        </motion.div>
      )}

      {/* Advanced Options */}
      <div className="flex items-center justify-between mb-4">
        <motion.button
          onClick={() => setShowFilters(!showFilters)}
          className="hidden items-center gap-2 text-sm text-secondary hover:text-primary transition-colors md:inline-flex"
          whileHover={{ scale: 1.05 }}
          whileTap={{ scale: 0.95 }}
        >
          <motion.div
            animate={{ rotate: showFilters ? 180 : 0 }}
            transition={{ duration: 0.2 }}
          >
            <Filter className="w-4 h-4" />
          </motion.div>
          More Filters
        </motion.button>
        <motion.button
          onClick={() => setShowFilters(!showFilters)}
          className="flex items-center gap-2 text-sm text-secondary hover:text-primary transition-colors md:hidden"
          whileHover={{ scale: 1.05 }}
          whileTap={{ scale: 0.95 }}
        >
          <motion.div
            animate={{ rotate: showFilters ? 180 : 0 }}
            transition={{ duration: 0.2 }}
          >
            <Filter className="w-4 h-4" />
          </motion.div>
          Filters
        </motion.button>

        <div className="relative">
          <motion.button
            onClick={() => setShowSortDropdown(!showSortDropdown)}
            className="flex items-center gap-2 text-sm text-secondary hover:text-primary transition-colors"
            whileHover={{ scale: 1.05 }}
            whileTap={{ scale: 0.95 }}
          >
            <SortAsc className="w-4 h-4" />
            {sortOptions.find((option) => option.id === sort)?.label}
          </motion.button>

          {showSortDropdown && (
            <motion.div
              initial={{ opacity: 0, scale: 0.95, y: -8 }}
              animate={{
                opacity: 1,
                scale: 1,
                y: 0,
                transition: {
                  duration: 0.2,
                  ease: [0.16, 1, 0.3, 1],
                  scale: { duration: 0.15 },
                },
              }}
              exit={{
                opacity: 0,
                scale: 0.95,
                y: -8,
                transition: {
                  duration: 0.15,
                  ease: "easeIn",
                },
              }}
              className="absolute right-0 top-full mt-2 bg-card border border-border rounded-lg shadow-lg z-10 min-w-[120px]"
            >
              {sortOptions.map((option) => (
                <button
                  key={option.id}
                  onClick={() => {
                    setSort(option.id);
                    setShowSortDropdown(false);
                  }}
                  className={`w-full text-left px-3 py-2 text-sm hover:bg-muted transition-colors first:rounded-t-lg last:rounded-b-lg ${sort === option.id
                      ? "bg-primary/10 text-primary"
                      : "text-foreground"
                    }`}
                >
                  {option.label}
                </button>
              ))}
            </motion.div>
          )}
        </div>
      </div>

      {/* Search Input */}
      <form onSubmit={handleSearch} className="mb-4">
        <div className="relative">
          <Search className="absolute left-3 top-1/2 transform -translate-y-1/2 text-secondary w-5 h-5" />
          <input
            ref={inputRef}
            type="text"
            value={query}
            onChange={(e) => setQuery(e.target.value)}
            placeholder="Search courses, professors, reviews..."
            className="w-full pl-10 pr-12 py-3 bg-input border border-border rounded-lg focus:ring-2 focus:ring-primary focus:border-transparent transition-colors"
          />
          <button
            type="button"
            onClick={onClose}
            className="absolute right-3 top-1/2 transform -translate-y-1/2 text-secondary hover:text-foreground"
          >
            <X className="w-5 h-5" />
          </button>
        </div>
      </form>

      {/* Quick Filters - Hidden on mobile */}
      <motion.div
        className="hidden md:flex gap-2 mb-4"
        initial={{ opacity: 0, y: 10 }}
        animate={{
          opacity: 1,
          y: 0,
          transition: {
            duration: 0.3,
            ease: "easeOut",
            delay: 0.1,
          },
        }}
      >
        {quickFilters.map((f, index) => (
          <motion.button
            key={f.id}
            onClick={() => setFilter(f.id)}
            className={`px-3 py-1.5 text-sm rounded-lg transition-all duration-200 ${filter === f.id
                ? "bg-primary text-black scale-105 shadow-md"
                : "bg-muted text-secondary hover:bg-primary/10 hover:text-primary hover:scale-102"
              }`}
            initial={{ opacity: 0, y: 10 }}
            animate={{
              opacity: 1,
              y: 0,
              transition: {
                duration: 0.2,
                ease: "easeOut",
                delay: index * 0.05,
              },
            }}
            whileHover={{ scale: 1.02 }}
            whileTap={{ scale: 0.98 }}
          >
            {f.label}
          </motion.button>
        ))}
      </motion.div>

      {/* Search Button */}
      <div className="mb-4">
        <motion.button
          onClick={handleSearch}
          className="w-full flex items-center justify-center gap-2 bg-primary text-black py-3 rounded-lg font-medium hover:bg-primary/90 transition-colors"
          whileHover={{ scale: 1.02 }}
          whileTap={{ scale: 0.98 }}
        >
          <Search className="w-5 h-5" />
          Search
        </motion.button>
      </div>

      {/* Admin Navigation - Fixed the user reference */}
<<<<<<< HEAD
      {user && user.is_admin && (
=======
      {user && (user as { is_admin?: boolean }).is_admin && (
>>>>>>> a6a8dace
        <div className="border-t border-border pt-4 mt-4">
          <div className="text-xs font-semibold text-secondary uppercase tracking-wider mb-2">
            Admin
          </div>
          <Link
            href="/admin"
            className="flex items-center gap-3 px-4 py-2 rounded-lg hover:bg-primary/10 transition-colors"
            onClick={onClose}
          >
            <Shield className="w-4 h-4" />
            Dashboard
          </Link>
          <Link
            href="/admin/users"
            className="flex items-center gap-3 px-4 py-2 rounded-lg hover:bg-primary/10 transition-colors"
            onClick={onClose}
          >
            <Users className="w-4 h-4" />
            Users
          </Link>
          <Link
            href="/admin/reports"
            className="flex items-center gap-3 px-4 py-2 rounded-lg hover:bg-primary/10 transition-colors"
            onClick={onClose}
          >
            <Flag className="w-4 h-4" />
            Reports
          </Link>
        </div>
      )}
    </div>
  );
}<|MERGE_RESOLUTION|>--- conflicted
+++ resolved
@@ -487,11 +487,7 @@
       </div>
 
       {/* Admin Navigation - Fixed the user reference */}
-<<<<<<< HEAD
-      {user && user.is_admin && (
-=======
       {user && (user as { is_admin?: boolean }).is_admin && (
->>>>>>> a6a8dace
         <div className="border-t border-border pt-4 mt-4">
           <div className="text-xs font-semibold text-secondary uppercase tracking-wider mb-2">
             Admin
