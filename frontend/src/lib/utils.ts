--- conflicted
+++ resolved
@@ -116,8 +116,6 @@
 }
 
 /**
-<<<<<<< HEAD
-=======
  * Parse content and highlight mentions (deprecated - use MentionText component instead)
  */
 export function highlightMentions(content: string): React.ReactNode {
@@ -145,7 +143,6 @@
 }
 
 /**
->>>>>>> 189b6f63
  * Generate avatar color based on username
  */
 export function getAvatarColor(username: string): string {
