"use client";

import { useState, useEffect, useCallback, useRef } from "react";
import { motion } from "framer-motion";
import {
  Calendar,
  MessageSquare,
  TrendingUp,
  Biohazard,
  Flag,
  ArrowLeft,
} from "lucide-react";
import { useParams, useRouter } from "next/navigation";
import { UserAvatar } from "@/components/user/UserAvatar";
import { RankBadge } from "@/components/user/RankBadge";
import { EchoesDisplay } from "@/components/user/EchoesDisplay";
import { FollowButton } from "@/components/user/FollowButton";
import { UserStats } from "@/components/user/UserStats";
import { FeedReviewCard } from "@/components/reviews/FeedReviewCard";
import { KillSwitch } from "@/components/common/KillSwitch";
import { formatDate } from "@/lib/utils";
import { useAuth } from "@/providers/AuthProvider";
import { useToast } from "@/providers/ToastProvider";
import { userAPI, reviewAPI, voteAPI, replyAPI } from "@/lib/api";
import type { User, Review, Vote } from "@/types/backend-models";
import { convertReviewToFrontendReview } from "@/types/frontend-models";
import Loader from "@/components/common/Loader";

export default function ProfilePage() {
  const params = useParams();
  const router = useRouter();
  const { user: currentUser, refresh } = useAuth();
  const { showError, showSuccess } = useToast();

  const [profileUser, setProfileUser] = useState<User | null>(null);
  const [reviews, setReviews] = useState<Review[]>([]);
  const [userVotes, setUserVotes] = useState<Vote[]>([]);
  const [loading, setLoading] = useState(true);
  const [error, setError] = useState<string | null>(null);
  const [showKillSwitch, setShowKillSwitch] = useState(false);
  const [filterBy, setFilterBy] = useState("all");
  const [isFollowing, setIsFollowing] = useState(false);
  const [, setFollowingCount] = useState(0);

  // Track if we've already determined user doesn't exist for this username
  const userNotFoundRef = useRef<string | null>(null);

  const username = params.username as string;
  const isOwnProfile = currentUser?.username === username;

  const fetchProfileData = useCallback(async () => {
    // Don't refetch if we already determined this username doesn't exist
    if (userNotFoundRef.current === username) {
      return;
    }

    setLoading(true);
    setError(null);
    try {
      // Fetch user profile
      const userData = await userAPI.getUserByUsername(username);
      setProfileUser(userData);

      // Fetch user reviews
      const userReviews = await reviewAPI.getReviews({ user_id: userData.id });
      setReviews(userReviews);

      // Fetch current user's votes if authenticated
      if (currentUser) {
        try {
          const votes = await voteAPI.getMyVotes();
          setUserVotes(votes);
        } catch (error) {
          console.error("Failed to fetch votes:", error);
          // Set empty votes array as fallback
          setUserVotes([]);
        }

        // Fetch follow status if viewing someone else's profile
        if (!isOwnProfile) {
          try {
            const followStatus = await userAPI.getFollowStatus(userData.id);
            setIsFollowing(followStatus.is_following);
            setFollowingCount(followStatus.following_count);
          } catch (error) {
            console.error("Failed to fetch follow status:", error);
          }
        }
      }
    } catch (error) {
      console.error("Failed to fetch profile data:", error);
      if (error instanceof Error && (
        error.message.includes("User not found") ||
        error.message.includes("HTTP 404") ||
        error.message.includes("404")
      )) {
        setError("USER_NOT_FOUND");
        userNotFoundRef.current = username; // Mark this username as not found
      } else {
        setError("FETCH_ERROR");
        showError("Failed to load profile. Please try again.");
      }
    } finally {
      setLoading(false);
    }
  }, [username, currentUser, isOwnProfile, showError]); // Removed error from dependencies

  useEffect(() => {
    if (username) {
      // Reset error state and user not found tracking when username changes
      setError(null);
      setProfileUser(null);
      userNotFoundRef.current = null;
      fetchProfileData();
    }
  }, [username, fetchProfileData]);

  // Helper function to get user's vote for a specific review
  const getUserVoteForReview = (reviewId: string): "up" | "down" | null => {
    const userVote = userVotes.find((vote) => vote.review_id === reviewId);
    if (!userVote) return null;
    return userVote.vote_type ? "up" : "down";
  };

  const handleVote = async (reviewId: string, type: "up" | "down") => {
    if (!currentUser) {
      showError("Please log in to vote");
      return;
    }

    // Find the current review
    const currentReview = reviews.find((r) => r.id === reviewId);
    if (!currentReview) return;

    const currentUserVote = getUserVoteForReview(reviewId);
    const isUpvote = type === "up";

    // Calculate optimistic updates
    let newUpvotes = currentReview.upvotes;
    let newDownvotes = currentReview.downvotes;
    let newUserVote: "up" | "down" | null = null;

    if (currentUserVote === null) {
      // User hasn't voted yet
      if (isUpvote) {
        newUpvotes += 1;
        newUserVote = "up";
      } else {
        newDownvotes += 1;
        newUserVote = "down";
      }
    } else if (currentUserVote === type) {
      // User is removing their vote (clicking same button)
      if (isUpvote) {
        newUpvotes -= 1;
      } else {
        newDownvotes -= 1;
      }
      newUserVote = null;
    } else {
      // User is switching their vote
      if (currentUserVote === "up") {
        newUpvotes -= 1;
        newDownvotes += 1;
      } else {
        newUpvotes += 1;
        newDownvotes -= 1;
      }
      newUserVote = type;
    }

    // Optimistically update the UI
    setReviews((prevReviews) =>
      prevReviews.map((review) =>
        review.id === reviewId
          ? { ...review, upvotes: newUpvotes, downvotes: newDownvotes }
          : review
      )
    );

    // Optimistically update user votes
    setUserVotes((prevVotes) => {
      const filteredVotes = prevVotes.filter((v) => v.review_id !== reviewId);
      if (newUserVote !== null) {
        filteredVotes.push({
          id: `temp-${reviewId}`,
          user_id: currentUser.id,
          review_id: reviewId,
          reply_id: undefined,
          vote_type: newUserVote === "up",
          created_at: new Date().toISOString(),
          updated_at: new Date().toISOString(),
        });
      }
      return filteredVotes;
    });

    try {
      if (newUserVote === null) {
        // User is removing their vote - find and delete the existing vote
        const existingVote = userVotes.find((v) => v.review_id === reviewId);
        if (existingVote) {
          await voteAPI.deleteVote(existingVote.id);
        }
      } else {
        // User is creating or updating their vote
        await voteAPI.createVote({
          review_id: reviewId,
          vote_type: isUpvote,
        });
      }

      // Refresh user votes to get the correct vote data
      if (currentUser) {
        try {
          const votes = await voteAPI.getMyVotes();
          setUserVotes(votes);
        } catch (error) {
          console.error("Failed to fetch votes:", error);
          setUserVotes([]);
        }
      }

      // Only refresh user data for echo points if voting on someone else's review
      // (users don't get echo points for voting on their own content)
      if (currentReview.user_id !== currentUser.id) {
        await refresh();
      }
    } catch (error) {
      console.error("Failed to vote:", error);
      showError("Failed to vote. Please try again.");

      // Revert optimistic update on error
      setReviews((prevReviews) =>
        prevReviews.map((review) =>
          review.id === reviewId
            ? {
              ...review,
              upvotes: currentReview.upvotes,
              downvotes: currentReview.downvotes,
            }
            : review
        )
      );

      // Revert user votes on error
      if (currentUser) {
        try {
          const votes = await voteAPI.getMyVotes();
          setUserVotes(votes);
        } catch (error) {
          console.error("Error refreshing user votes:", error);
          setUserVotes([]);
        }
      }
    }
  };

  const handleFollowChange = async (newIsFollowing: boolean) => {
    if (!currentUser || !profileUser) {
      showError("Please log in to follow users");
      return;
    }

    try {
      // Update local state optimistically
      setIsFollowing(newIsFollowing);

      // The FollowButton component handles the actual API call
      showSuccess(newIsFollowing ? "User followed!" : "User unfollowed!");
    } catch (error) {
      console.error("Failed to update follow status:", error);
      // Revert optimistic update
      setIsFollowing(!newIsFollowing);
      showError("Failed to update follow status. Please try again.");
    }
  };

  const handleReply = async (reviewId: string, content?: string) => {
    if (!currentUser) {
      showError("Please log in to reply");
      return;
    }

    if (!content) {
      showError("Reply content is required");
      return;
    }

    try {
      await replyAPI.createReply({
        review_id: reviewId,
        content: content,
      });

      // Refresh reviews to show updated reply counts
      if (profileUser) {
        const userReviews = await reviewAPI.getReviews({
          user_id: profileUser.id,
        });
        setReviews(userReviews);
      }
      showSuccess("Reply submitted successfully!");
    } catch (error: unknown) {
      console.error("Failed to create reply:", error);
      showError(
        error instanceof Error
          ? error.message
          : "Failed to create reply. Please try again."
      );
    }
  };

  const handleEdit = async (
    reviewId: string,
    data?: { content?: string; rating?: number }
  ) => {
    if (!currentUser) {
      showError("Please log in to edit");
      return;
    }

    if (!data) {
      showError("No changes to make");
      return;
    }

    try {
      await reviewAPI.updateReview(reviewId, data);

      // Refresh reviews to show updated content
      if (profileUser) {
        const userReviews = await reviewAPI.getReviews({
          user_id: profileUser.id,
        });
        setReviews(userReviews);
      }
      showSuccess("Review updated successfully!");
    } catch (error: unknown) {
      console.error("Failed to edit review:", error);
      showError(
        error instanceof Error
          ? error.message
          : "Failed to edit review. Please try again."
      );
    }
  };

  const handleDelete = async (reviewId: string) => {
    if (!currentUser) {
      showError("Please log in to delete");
      return;
    }

    try {
      await reviewAPI.deleteReview(reviewId);

      // Refresh reviews to remove deleted review
      if (profileUser) {
        const userReviews = await reviewAPI.getReviews({
          user_id: profileUser.id,
        });
        setReviews(userReviews);
      }
      showSuccess("Review deleted successfully!");
    } catch (error: unknown) {
      console.error("Failed to delete review:", error);
      showError(
        error instanceof Error
          ? error.message
          : "Failed to delete review. Please try again."
      );
    }
  };

  const handleReport = async (
    reviewId: string,
    reportType: string,
    reason: string
  ) => {
    console.log(
      `Reporting review ${reviewId} with type ${reportType} and reason: ${reason}`
    );
    // TODO: Implement report functionality
  };

  const handleKillSwitch = async () => {
    console.log("Activating kill switch - deleting account");
    // TODO: Implement account deletion
  };

  if (loading) {
    return (
      <div className="min-h-screen bg-black flex items-center justify-center">
        <div className="text-center">
          <Loader className="mx-auto mb-4" />
          <p className="text-secondary">Loading profile...</p>
        </div>
      </div>
    );
  }

  if (error === "USER_NOT_FOUND" || !profileUser) {
    return (
      <div className="min-h-screen bg-black flex items-center justify-center">
        <div className="text-center">
          <p className="text-secondary mb-4">User not found</p>
          <button onClick={() => router.back()} className="btn btn-primary">
            Go Back
          </button>
        </div>
      </div>
    );
  }

  if (error === "FETCH_ERROR") {
    return (
      <div className="min-h-screen bg-black flex items-center justify-center">
        <div className="text-center">
          <p className="text-secondary mb-4">Failed to load profile</p>
          <button
            onClick={() => {
              setError(null);
              userNotFoundRef.current = null;
              fetchProfileData();
            }}
            className="btn btn-primary"
          >
            Try Again
          </button>
        </div>
      </div>
    );
  }

  // Transform reviews to frontend format
  const transformedReviews = reviews.map((review) => {
    const userVote = userVotes.find((vote) => vote.review_id === review.id);
    return convertReviewToFrontendReview(review, userVote, currentUser?.id);
  });

  // Filter reviews based on selected filter
  const filteredReviews = transformedReviews.filter((review) => {
    if (filterBy === "all") return true;
    if (filterBy === "courses")
      return (
        review.course_id ||
        (review.course_instructors && review.course_instructors.length > 0)
      );
    if (filterBy === "professors")
      return (
        review.professor_id ||
        (review.course_instructors && review.course_instructors.length > 0)
      );
    return true;
  });

  // Calculate stats from actual data
  const totalUpvotes = reviews.reduce(
    (sum, review) => sum + (review.upvotes || 0),
    0
  );
  reviews.reduce((sum, review) => sum + (review.downvotes || 0), 0);
<<<<<<< HEAD
  // const profileViews = 0; // TODO: Implement profile views when backend supports it
=======
>>>>>>> a6a8dace

  const stats = [
    {
      label: "Reviews",
      value: reviews.length,
      icon: <MessageSquare className="w-5 h-5 text-green-500" />,
    },
    {
      label: "Upvotes",
      value: totalUpvotes,
      icon: <TrendingUp className="w-5 h-5 text-green-500" />,
    },
  ];

  return (
    <div className="min-h-screen bg-black pb-24">
      <div className="max-w-5xl mx-auto px-4 py-8">
        {/* Back Button */}
        <motion.button
          initial={{ opacity: 0, x: -20 }}
          animate={{ opacity: 1, x: 0 }}
          onClick={() => router.back()}
          className="flex items-center gap-2 text-secondary hover:text-primary transition-colors mb-6"
        >
          <ArrowLeft className="w-5 h-5" />
          Back
        </motion.button>

        {/* Profile Header */}
        <motion.div
          initial={{ opacity: 0, y: 20 }}
          animate={{ opacity: 1, y: 0 }}
          className="bg-card border border-primary/20 rounded-xl p-6 lg:p-8 mb-8"
        >
          {/* Mobile Layout */}
          <div className="block lg:hidden">
            {/* Avatar and Actions Row */}
            <div className="flex items-start justify-between mb-6">
              <UserAvatar
                username={profileUser.username}
                echoes={profileUser.echoes || 0}
                size="xl"
              />

              {/* Mobile Actions */}
              <div className="flex flex-col gap-2">
                {isOwnProfile ? (
                  <button
                    onClick={() => setShowKillSwitch(true)}
                    className="btn text-red-400 border-2 border-red-500/60 hover:border-red-400 hover:bg-red-500/20 bg-red-500/10 px-3 py-1.5 text-sm shadow-lg shadow-red-500/20 hover:shadow-red-500/30 transition-all duration-200"
                  >
                    <Biohazard className="w-6 h-6" />
                  </button>
                ) : (
                  <>
                    {currentUser && (
                      <FollowButton
                        userId={profileUser.id}
                        isFollowing={isFollowing}
                        onFollowChange={handleFollowChange}
                        className="px-3 py-1.5 text-sm"
                      />
                    )}
                    <button className="btn btn-secondary px-3 py-1.5 text-sm flex items-center gap-2">
                      <Flag className="w-4 h-4" />
                    </button>
                  </>
                )}
              </div>
            </div>

            {/* User Info */}
            <div className="mb-6">
              <div className="flex items-center gap-3 mb-3">
                <h1 className="text-2xl font-bold">{profileUser.username}</h1>
                {profileUser.is_muffled !== undefined &&
                  !profileUser.is_muffled && (
                    <div className="w-5 h-5 bg-primary rounded-full flex items-center justify-center">
                      <span className="text-black text-xs">✓</span>
                    </div>
                  )}
              </div>

              <div className="flex flex-col gap-3 mb-4">
                <RankBadge
                  echoes={profileUser.echoes || 0}
                  size="md"
                  showProgress
                />
                <EchoesDisplay echoes={profileUser.echoes || 0} size="md" />
              </div>

              {profileUser.bio && (
                <p className="text-secondary leading-relaxed mb-4 text-sm">
                  {profileUser.bio}
                </p>
              )}

              <div className="flex flex-col gap-2 text-sm text-secondary">
                {profileUser.student_since_year && (
                  <div className="flex items-center gap-2">
                    <Calendar className="w-4 h-4" />
                    <span>Student since {profileUser.student_since_year}</span>
                  </div>
                )}
                <div className="flex items-center gap-2">
                  <span>Joined {formatDate(profileUser.created_at)}</span>
                </div>
              </div>
            </div>
          </div>

          {/* Desktop Layout */}
          <div className="hidden lg:block">
            <div className="flex items-start gap-8 mb-8">
              <UserAvatar
                username={profileUser.username}
                echoes={profileUser.echoes || 0}
                size="xl"
              />

              <div className="flex-1">
                <div className="flex items-center gap-3 mb-3">
                  <h1 className="text-3xl font-bold">{profileUser.username}</h1>
                  {profileUser.is_muffled !== undefined &&
                    !profileUser.is_muffled && (
                      <div className="w-6 h-6 bg-primary rounded-full flex items-center justify-center">
                        <span className="text-black text-sm">✓</span>
                      </div>
                    )}
                </div>

                <div className="grid grid-cols-1 xl:grid-cols-2 gap-4 mb-6">
                  <div>
                    <RankBadge
                      echoes={profileUser.echoes || 0}
                      size="lg"
                      showProgress
                    />
                  </div>
                  <div>
                    <EchoesDisplay echoes={profileUser.echoes || 0} size="lg" />
                  </div>
                </div>

                {profileUser.bio && (
                  <p className="text-secondary leading-relaxed mb-4">
                    {profileUser.bio}
                  </p>
                )}

                <div className="flex items-center gap-6 text-sm text-secondary">
                  {profileUser.student_since_year && (
                    <div className="flex items-center gap-2">
                      <Calendar className="w-4 h-4" />
                      <span>Student since {profileUser.student_since_year}</span>
                    </div>
                  )}
                  <div className="flex items-center gap-2">
                    <span>Joined {formatDate(profileUser.created_at)}</span>
                  </div>
                </div>
              </div>

              {/* Desktop Actions */}
              <div className="flex flex-col gap-3">
                {isOwnProfile ? (
                  <button
                    onClick={() => setShowKillSwitch(true)}
                    className="btn text-red-400 border-2 border-red-500/60 hover:border-red-400 hover:bg-red-500/20 bg-red-500/10 px-4 py-2 text-sm flex items-center gap-2 shadow-lg shadow-red-500/20 hover:shadow-red-500/30 transition-all duration-200"
                  >
                    <Biohazard className="w-5 h-5" />
                    Kill Switch
                  </button>
                ) : (
                  <>
                    {currentUser && (
                      <FollowButton
                        userId={profileUser.id}
                        isFollowing={isFollowing}
                        onFollowChange={handleFollowChange}
                        className="px-4 py-2"
                      />
                    )}
                    <button className="btn btn-secondary px-4 py-2 flex items-center gap-2">
                      <Flag className="w-4 h-4" />
                      Report
                    </button>
                  </>
                )}
              </div>
            </div>
          </div>

          {/* Stats Grid - Always shown */}
          <div className="grid grid-cols-2 gap-4">
            {stats.map((stat, index) => (
              <motion.div
                key={stat.label}
                initial={{ opacity: 0, y: 20 }}
                animate={{ opacity: 1, y: 0 }}
                transition={{ delay: 0.1 * index }}
                className="bg-muted/50 rounded-lg p-4 text-center hover:bg-muted/70 transition-colors"
              >
                <div className="flex justify-center mb-2">{stat.icon}</div>
                <div className="text-xl lg:text-2xl font-bold">{stat.value}</div>
                <div className="text-sm text-secondary">{stat.label}</div>
              </motion.div>
            ))}


            {/* Followers/Following Stats */}
            <motion.div
              initial={{ opacity: 0, y: 20 }}
              animate={{ opacity: 1, y: 0 }}
              transition={{ delay: 0.15 }}
              className="col-span-2"
            >
              <UserStats user={profileUser} isOwnProfile={isOwnProfile} />
            </motion.div>

            {/* Reviews Section */}
          </div>
        </motion.div>


        <motion.div
          initial={{ opacity: 0, y: 20 }}
          animate={{ opacity: 1, y: 0 }}
          transition={{ delay: 0.2 }}
        >
          <div className="flex flex-col sm:flex-row sm:items-center justify-between mb-6 gap-4">
            <h3 className="text-xl lg:text-2xl font-bold">
              Reviews ({filteredReviews.length})
            </h3>

            <div className="flex items-center gap-2 flex-wrap">
              <span className="text-secondary text-sm">Filter:</span>
              {["all", "courses", "professors"].map((option) => (
                <button
                  key={option}
                  onClick={() => setFilterBy(option)}
                  className={`px-3 py-1.5 text-sm rounded-lg transition-colors whitespace-nowrap ${filterBy === option
                    ? "bg-primary text-black"
                    : "bg-muted text-secondary hover:bg-primary/10 hover:text-primary"
                    }`}
                >
                  {option.charAt(0).toUpperCase() + option.slice(1)}
                </button>
              ))}
            </div>
          </div>

          <div className="space-y-4">
            {filteredReviews.length === 0 ? (
              <div className="text-center py-12">
                <div className="w-16 h-16 bg-muted rounded-full mx-auto mb-4 flex items-center justify-center">
                  <span className="text-2xl">💭</span>
                </div>
                <p className="text-secondary">
                  {profileUser.username} hasn&apos;t written any reviews yet.
                </p>
              </div>
            ) : (
              filteredReviews.map((review) => (
                <FeedReviewCard
                  key={review.id}
                  review={review}
                  onVote={handleVote}
                  onReply={handleReply}
                  currentUserId={currentUser?.id}
                  showVoteButtons={!!currentUser && !currentUser.is_muffled}
                  onEdit={isOwnProfile ? handleEdit : undefined}
                  onDelete={isOwnProfile ? handleDelete : undefined}
                  onReport={!isOwnProfile ? handleReport : undefined}
                />
              ))
            )}
          </div>
        </motion.div>

        {/* Kill Switch Modal */}
        <KillSwitch
          isOpen={showKillSwitch}
          onClose={() => setShowKillSwitch(false)}
          onConfirm={handleKillSwitch}
        />
      </div>
    </div>
  );
}<|MERGE_RESOLUTION|>--- conflicted
+++ resolved
@@ -461,10 +461,6 @@
     0
   );
   reviews.reduce((sum, review) => sum + (review.downvotes || 0), 0);
-<<<<<<< HEAD
-  // const profileViews = 0; // TODO: Implement profile views when backend supports it
-=======
->>>>>>> a6a8dace
 
   const stats = [
     {
