--- conflicted
+++ resolved
@@ -106,11 +106,8 @@
         sort_by: sortBy
       });
       setReviews(reviewsData);
-<<<<<<< HEAD
-=======
       await fetchRepliesForReviews(reviewsData);
       // console.log("Fetched replies for reviews:", repliesData);
->>>>>>> a6a8dace
       // Also refresh user votes if logged in
       if (user) {
         try {
