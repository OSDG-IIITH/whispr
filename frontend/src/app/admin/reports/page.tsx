"use client";

import { useState, useEffect, useCallback } from "react";
import { motion } from "framer-motion";
<<<<<<< HEAD
import { Flag, Ban, X, AlertTriangle } from "lucide-react";
=======
import {
  Flag,
  Ban,
  X,
  AlertTriangle,
} from "lucide-react";
>>>>>>> a6a8dace
import { useAuth } from "@/providers/AuthProvider";
import { useToast } from "@/providers/ToastProvider";
import { adminAPI } from "@/lib/admin-api";
import { AdminReport } from "@/types/admin-models";
import Loader from "@/components/common/Loader";

export default function AdminReportsPage() {
  const { user } = useAuth();
  const { showSuccess, showError } = useToast();
  const [reports, setReports] = useState<AdminReport[]>([]);
  const [loading, setLoading] = useState(true);
  const [statusFilter, setStatusFilter] = useState("pending");
  const [selectedReport, setSelectedReport] = useState<AdminReport | null>(
    null
  );
  const [showActionModal, setShowActionModal] = useState(false);
  const [actionType, setActionType] = useState("");
  const [actionNotes, setActionNotes] = useState("");
  const [banDuration, setBanDuration] = useState<number | undefined>(undefined);

  const fetchReports = useCallback(async () => {
    try {
      setLoading(true);
      const reportsData = await adminAPI.getReports({
        status: statusFilter === "all" ? undefined : statusFilter,
        limit: 100,
      });
      setReports(reportsData);
    } catch (error) {
      console.error("Failed to fetch reports:", error);
      showError("Failed to load reports.");
    } finally {
      setLoading(false);
    }
  }, [statusFilter, showError]);

  useEffect(() => {
    fetchReports();
  }, [fetchReports]);

  const handleTakeAction = async () => {
    if (!selectedReport || !actionType) return;

    try {
      const newStatus = actionType === "dismiss" ? "dismissed" : "resolved";

      await adminAPI.takeActionOnReport(selectedReport.id, {
        status: newStatus,
        action: actionType,
        notes: actionNotes,
        ban_duration_days: banDuration,
      });

      showSuccess("Action taken successfully.");
      setShowActionModal(false);
      setSelectedReport(null);
      setActionType("");
      setActionNotes("");
      setBanDuration(undefined);
      fetchReports();
    } catch (error) {
      console.error("Failed to take action:", error);
      showError("Failed to take action on report.");
    }
  };

  const getReportTypeIcon = (type: string) => {
    switch (type) {
      case "spam":
        return <AlertTriangle className="w-4 h-4" />;
      case "harassment":
        return <Ban className="w-4 h-4" />;
      case "inappropriate":
        return <X className="w-4 h-4" />;
      default:
        return <Flag className="w-4 h-4" />;
    }
  };

  const getStatusColor = (status: string) => {
    switch (status) {
      case "pending":
        return "text-yellow-300 bg-yellow-500/20";
      case "under_review":
        return "text-blue-300 bg-blue-500/20";
      case "resolved":
        return "text-green-300 bg-green-500/20";
      case "dismissed":
        return "text-gray-300 bg-gray-500/20";
      default:
        return "text-gray-300 bg-gray-500/20";
    }
  };

<<<<<<< HEAD
  if (!user || !user.is_admin) {
=======
  if (!user || !(user as { is_admin?: boolean }).is_admin) {
>>>>>>> a6a8dace
    return (
      <div className="min-h-screen bg-black flex items-center justify-center">
        <div className="text-center">
          <Flag className="w-16 h-16 text-red-500 mx-auto mb-4" />
          <h1 className="text-2xl font-bold mb-2">Access Denied</h1>
          <p className="text-secondary">Admin privileges required.</p>
        </div>
      </div>
    );
  }

  return (
    <div className="min-h-screen bg-black p-4">
      <div className="max-w-7xl mx-auto">
        <motion.div
          initial={{ opacity: 0, y: 20 }}
          animate={{ opacity: 1, y: 0 }}
          className="mb-8"
        >
          <h1 className="text-3xl font-bold mb-2">Report Management</h1>
          <p className="text-secondary">
            Review and take action on user reports
          </p>
        </motion.div>

        {/* Filters */}
        <motion.div
          initial={{ opacity: 0, y: 20 }}
          animate={{ opacity: 1, y: 0 }}
          transition={{ delay: 0.1 }}
          className="bg-card/50 backdrop-blur-xl border border-primary/20 rounded-xl p-6 mb-6"
        >
          <div className="flex gap-2">
<<<<<<< HEAD
            {["all", "pending", "under_review", "resolved", "dismissed"].map(
              (status) => (
                <button
                  key={status}
                  onClick={() => setStatusFilter(status)}
                  className={`px-4 py-2 rounded-lg border transition-colors capitalize ${
                    statusFilter === status
                      ? "bg-primary/20 border-primary text-primary"
                      : "bg-background/50 border-border hover:border-primary"
                  }`}
                >
                  {status.replace("_", " ")}
                </button>
              )
            )}
=======
            {["all", "pending", "under_review", "resolved", "dismissed"].map((status) => (
              <button
                key={status}
                onClick={() => setStatusFilter(status)}
                className={`px-4 py-2 rounded-lg border transition-colors capitalize ${statusFilter === status
                    ? "bg-primary/20 border-primary text-primary"
                    : "bg-background/50 border-border hover:border-primary"
                  }`}
              >
                {status.replace("_", " ")}
              </button>
            ))}
>>>>>>> a6a8dace
          </div>
        </motion.div>

        {/* Reports Table */}
        <motion.div
          initial={{ opacity: 0, y: 20 }}
          animate={{ opacity: 1, y: 0 }}
          transition={{ delay: 0.2 }}
          className="bg-card/50 backdrop-blur-xl border border-primary/20 rounded-xl overflow-hidden"
        >
          {loading ? (
            <div className="p-8 text-center">
              <Loader />
            </div>
          ) : (
            <div className="overflow-x-auto">
              <table className="w-full">
                <thead>
                  <tr className="border-b border-border">
                    <th className="text-left p-4 font-semibold">Report</th>
                    <th className="text-left p-4 font-semibold">Reporter</th>
                    <th className="text-left p-4 font-semibold">
                      Reported User
                    </th>
                    <th className="text-left p-4 font-semibold">Status</th>
                    <th className="text-left p-4 font-semibold">Date</th>
                    <th className="text-left p-4 font-semibold">Actions</th>
                  </tr>
                </thead>
                <tbody>
                  {reports.map((report) => (
                    <tr
                      key={report.id}
                      className="border-b border-border/50 hover:bg-background/20"
                    >
                      <td className="p-4">
                        <div className="flex items-center gap-2">
                          {getReportTypeIcon(report.report_type)}
                          <div>
                            <div className="font-semibold capitalize">
                              {report.report_type}
                            </div>
                            <div className="text-sm text-secondary truncate max-w-xs">
                              {report.reason}
                            </div>
                          </div>
                        </div>
                      </td>
                      <td className="p-4">
                        <div className="font-medium">
                          {report.reporter.username}
                        </div>
                      </td>
                      <td className="p-4">
                        <div className="font-medium">
                          {report.reported_user?.username || "N/A"}
                        </div>
                      </td>
                      <td className="p-4">
                        <span
                          className={`px-2 py-1 rounded text-xs capitalize ${getStatusColor(
                            report.status
                          )}`}
                        >
                          {report.status.replace("_", " ")}
                        </span>
                      </td>
                      <td className="p-4">
                        <div className="text-sm">
                          {new Date(report.created_at).toLocaleDateString()}
                        </div>
                      </td>
                      <td className="p-4">
                        {report.status === "pending" && (
                          <button
                            onClick={() => {
                              setSelectedReport(report);
                              setShowActionModal(true);
                            }}
                            className="px-3 py-1 bg-primary/20 text-primary border border-primary rounded hover:bg-primary/30 transition-colors text-sm"
                          >
                            Take Action
                          </button>
                        )}
                        {report.status !== "pending" && report.reviewed_by && (
                          <div className="text-xs text-secondary">
                            Reviewed by {report.reviewed_by}
                          </div>
                        )}
                      </td>
                    </tr>
                  ))}
                </tbody>
              </table>
            </div>
          )}
        </motion.div>

        {/* Action Modal */}
        {showActionModal && selectedReport && (
          <div className="fixed inset-0 bg-black/50 flex items-center justify-center z-50">
            <div className="bg-card border border-primary/20 rounded-xl p-6 max-w-lg w-full mx-4 max-h-[80vh] overflow-y-auto">
              <h2 className="text-xl font-bold mb-4">Take Action on Report</h2>

              <div className="space-y-4 mb-6">
                <div className="bg-background/50 p-4 rounded-lg">
                  <div className="font-semibold mb-2">Report Details</div>
                  <div className="text-sm space-y-1">
                    <div>
                      <strong>Type:</strong> {selectedReport.report_type}
                    </div>
                    <div>
                      <strong>Reporter:</strong>{" "}
                      {selectedReport.reporter.username}
                    </div>
                    <div>
                      <strong>Reported User:</strong>{" "}
                      {selectedReport.reported_user?.username || "N/A"}
                    </div>
                    <div>
                      <strong>Reason:</strong> {selectedReport.reason}
                    </div>
                  </div>
                </div>

                <div>
                  <label className="block text-sm font-medium mb-2">
                    Action
                  </label>
                  <select
                    value={actionType}
                    onChange={(e) => setActionType(e.target.value)}
                    className="w-full p-3 bg-background/50 border border-border rounded-lg focus:border-primary focus:outline-none"
                  >
                    <option value="">Select an action</option>
                    <option value="dismiss">Dismiss Report</option>
                    <option value="warn_user">Warn User</option>
                    <option value="delete_content">Delete Content</option>
                    <option value="ban_user">Ban User</option>
                  </select>
                </div>

                {actionType === "ban_user" && (
                  <div>
                    <label className="block text-sm font-medium mb-2">
                      Ban Duration
                    </label>
                    <select
                      value={banDuration || ""}
                      onChange={(e) =>
                        setBanDuration(
                          e.target.value ? parseInt(e.target.value) : undefined
                        )
                      }
                      className="w-full p-3 bg-background/50 border border-border rounded-lg focus:border-primary focus:outline-none"
                    >
                      <option value="">Permanent</option>
                      <option value="1">1 Day</option>
                      <option value="3">3 Days</option>
                      <option value="7">1 Week</option>
                      <option value="30">1 Month</option>
                      <option value="90">3 Months</option>
                    </select>
                  </div>
                )}

                <div>
                  <label className="block text-sm font-medium mb-2">
                    Admin Notes
                  </label>
                  <textarea
                    value={actionNotes}
                    onChange={(e) => setActionNotes(e.target.value)}
                    placeholder="Add notes about this action..."
                    className="w-full p-3 bg-background/50 border border-border rounded-lg focus:border-primary focus:outline-none"
                    rows={3}
                  />
                </div>
              </div>

              <div className="flex gap-3">
                <button
                  onClick={() => {
                    setShowActionModal(false);
                    setSelectedReport(null);
                    setActionType("");
                    setActionNotes("");
                    setBanDuration(undefined);
                  }}
                  className="flex-1 px-4 py-2 bg-background/50 border border-border rounded-lg hover:border-primary transition-colors"
                >
                  Cancel
                </button>
                <button
                  onClick={handleTakeAction}
                  disabled={!actionType}
                  className="flex-1 px-4 py-2 bg-primary text-black rounded-lg hover:bg-primary/80 transition-colors disabled:opacity-50 disabled:cursor-not-allowed"
                >
                  Take Action
                </button>
              </div>
            </div>
          </div>
        )}
      </div>
    </div>
  );
}<|MERGE_RESOLUTION|>--- conflicted
+++ resolved
@@ -2,16 +2,12 @@
 
 import { useState, useEffect, useCallback } from "react";
 import { motion } from "framer-motion";
-<<<<<<< HEAD
-import { Flag, Ban, X, AlertTriangle } from "lucide-react";
-=======
 import {
   Flag,
   Ban,
   X,
   AlertTriangle,
 } from "lucide-react";
->>>>>>> a6a8dace
 import { useAuth } from "@/providers/AuthProvider";
 import { useToast } from "@/providers/ToastProvider";
 import { adminAPI } from "@/lib/admin-api";
@@ -106,11 +102,7 @@
     }
   };
 
-<<<<<<< HEAD
-  if (!user || !user.is_admin) {
-=======
   if (!user || !(user as { is_admin?: boolean }).is_admin) {
->>>>>>> a6a8dace
     return (
       <div className="min-h-screen bg-black flex items-center justify-center">
         <div className="text-center">
@@ -144,23 +136,6 @@
           className="bg-card/50 backdrop-blur-xl border border-primary/20 rounded-xl p-6 mb-6"
         >
           <div className="flex gap-2">
-<<<<<<< HEAD
-            {["all", "pending", "under_review", "resolved", "dismissed"].map(
-              (status) => (
-                <button
-                  key={status}
-                  onClick={() => setStatusFilter(status)}
-                  className={`px-4 py-2 rounded-lg border transition-colors capitalize ${
-                    statusFilter === status
-                      ? "bg-primary/20 border-primary text-primary"
-                      : "bg-background/50 border-border hover:border-primary"
-                  }`}
-                >
-                  {status.replace("_", " ")}
-                </button>
-              )
-            )}
-=======
             {["all", "pending", "under_review", "resolved", "dismissed"].map((status) => (
               <button
                 key={status}
@@ -173,7 +148,6 @@
                 {status.replace("_", " ")}
               </button>
             ))}
->>>>>>> a6a8dace
           </div>
         </motion.div>
 
