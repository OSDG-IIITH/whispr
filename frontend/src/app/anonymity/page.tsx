"use client";

import { motion } from "framer-motion";
import {
  ArrowLeft,
  Shield,
  Eye,
  UserCheck,
  Lock,
  Database,
  Mail,
  Users,
  MessageSquare,
  Search,
} from "lucide-react";
import Link from "next/link";

export default function AnonymityPage() {
  return (
    <div className="relative min-h-screen">
      <div className="pointer-events-none fixed inset-0 z-0 bg-gradient-to-br from-black via-primary/5 to-black" />

      <div className="relative z-10 max-w-4xl mx-auto px-4 py-8">
        {/* Header */}
        <motion.div
          initial={{ opacity: 0, y: 20 }}
          animate={{ opacity: 1, y: 0 }}
          className="mb-8"
        >
          <Link
            href="/"
            className="inline-flex items-center text-primary hover:text-primary/80 mb-6"
          >
            <ArrowLeft className="w-4 h-4 mr-2" />
            Back to Home
          </Link>
          <div className="flex items-center gap-3 mb-4">
            <Shield className="w-8 h-8 text-primary" />
            <h1 className="text-4xl font-bold">Anonymity & Privacy</h1>
          </div>
          <p className="text-secondary text-lg">
            Understanding how Whispr protects your identity and maintains your
            privacy
          </p>
        </motion.div>

        {/* Main Content */}
        <div className="space-y-8">
          {/* Overview */}
          <motion.section
            initial={{ opacity: 0, y: 20 }}
            animate={{ opacity: 1, y: 0 }}
            transition={{ delay: 0.1 }}
            className="bg-card/50 backdrop-blur-xl border border-primary/20 rounded-xl p-6"
          >
            <h2 className="text-2xl font-semibold mb-4 flex items-center gap-2">
              <Eye className="w-6 h-6 text-primary" />
              Privacy-First Design
            </h2>
            <p className="text-secondary mb-4">
              Whispr is built from the ground up with anonymity and privacy as
              core principles. Our system is designed to protect your identity
              while enabling authentic student feedback.
            </p>
            <div className="bg-primary/10 border border-primary/20 rounded-lg p-4">
              <p className="text-sm">
                <strong className="text-primary">Key Principle:</strong> We
                believe in the power of honest feedback without fear of
                retaliation. Your identity remains protected while contributing
                to the academic community.
              </p>
            </div>
          </motion.section>

          {/* Account Creation */}
          <motion.section
            initial={{ opacity: 0, y: 20 }}
            animate={{ opacity: 1, y: 0 }}
            transition={{ delay: 0.2 }}
            className="bg-card/50 backdrop-blur-xl border border-primary/20 rounded-xl p-6"
          >
            <h2 className="text-2xl font-semibold mb-4 flex items-center gap-2">
              <Users className="w-6 h-6 text-primary" />
              Anonymous Account Creation
            </h2>
            <div className="space-y-4">
              <div className="bg-green-500/10 border border-green-500/20 rounded-lg p-4">
                <h3 className="font-semibold text-green-400 mb-2">
                  ✓ What You Can Do
                </h3>
                <ul className="text-sm space-y-1 text-secondary">
                  <li>• Create an account with just a username and password</li>
                  <li>• No email required for registration</li>
                  <li>• Choose any anonymous username you prefer</li>
                  <li>• Start browsing immediately after registration</li>
                </ul>
              </div>

              <div className="bg-yellow-500/10 border border-yellow-500/20 rounded-lg p-4">
                <h3 className="font-semibold text-yellow-400 mb-2">
                  ⚠ Limited Functionality
                </h3>
                <p className="text-sm text-secondary mb-2">
                  Unverified accounts have restricted access to maintain
                  platform quality:
                </p>
                <ul className="text-sm space-y-1 text-secondary">
                  <li>• View courses and professors</li>
                  <li>• Read existing reviews and discussions</li>
                  <li>• Browse user profiles (view-only)</li>
                  <li>• Access general platform information</li>
                </ul>
              </div>
            </div>
          </motion.section>

          {/* CAS Verification */}
          <motion.section
            initial={{ opacity: 0, y: 20 }}
            animate={{ opacity: 1, y: 0 }}
            transition={{ delay: 0.3 }}
            className="bg-card/50 backdrop-blur-xl border border-primary/20 rounded-xl p-6"
          >
            <h2 className="text-2xl font-semibold mb-4 flex items-center gap-2">
              <UserCheck className="w-6 h-6 text-primary" />
              Student Verification via CAS
            </h2>
            <div className="space-y-4">
              <p className="text-secondary">
                To unlock full platform features, you can verify your student
                status using the College Authentication Service (CAS) - but your
                anonymity remains completely protected.
              </p>

<<<<<<< HEAD
              <div className="bg-blue-500/10 border border-blue-500/20 rounded-lg p-4">
                <h3 className="font-semibold text-blue-400 mb-2">
                  How CAS Verification Works
                </h3>
                <div className="space-y-3 text-sm text-secondary">
                  <div className="flex items-start gap-3">
                    <span className="bg-primary/20 text-primary rounded-full w-6 h-6 flex items-center justify-center text-xs font-bold">
                      1
                    </span>
                    <p>
                      You click &quot;Verify with CAS&quot; (optional, only when
                      you want full access)
                    </p>
                  </div>
                  <div className="flex items-start gap-3">
                    <span className="bg-primary/20 text-primary rounded-full w-6 h-6 flex items-center justify-center text-xs font-bold">
                      2
                    </span>
                    <p>
                      You&apos;re redirected to the official college
                      authentication system
                    </p>
                  </div>
                  <div className="flex items-start gap-3">
                    <span className="bg-primary/20 text-primary rounded-full w-6 h-6 flex items-center justify-center text-xs font-bold">
                      3
                    </span>
                    <p>
                      CAS confirms you&apos;re a valid student (using your
                      college email)
                    </p>
                  </div>
                  <div className="flex items-start gap-3">
                    <span className="bg-primary/20 text-primary rounded-full w-6 h-6 flex items-center justify-center text-xs font-bold">
                      4
                    </span>
                    <p>
                      Your account gets verified, but{" "}
                      <strong>no personal information is stored</strong>
                    </p>
                  </div>
                </div>
              </div>
=======
                            <div className="bg-blue-500/10 border border-blue-500/20 rounded-lg p-4">
                                <h3 className="font-semibold text-blue-400 mb-2">How CAS Verification Works</h3>
                                <div className="space-y-3 text-sm text-secondary">
                                    <div className="flex items-start gap-3">
                                        <span className="bg-primary/20 text-primary rounded-full w-6 h-6 flex items-center justify-center text-xs font-bold">1</span>
                                        <p>You click &quot;Verify with CAS&quot; (optional, only when you want full access)</p>
                                    </div>
                                    <div className="flex items-start gap-3">
                                        <span className="bg-primary/20 text-primary rounded-full w-6 h-6 flex items-center justify-center text-xs font-bold">2</span>
                                        <p>You&apos;re redirected to the official college authentication system</p>
                                    </div>
                                    <div className="flex items-start gap-3">
                                        <span className="bg-primary/20 text-primary rounded-full w-6 h-6 flex items-center justify-center text-xs font-bold">3</span>
                                        <p>CAS confirms you&apos;re a valid student (using your college email)</p>
                                    </div>
                                    <div className="flex items-start gap-3">
                                        <span className="bg-primary/20 text-primary rounded-full w-6 h-6 flex items-center justify-center text-xs font-bold">4</span>
                                        <p>Your account gets verified, but <strong>no personal information is stored</strong></p>
                                    </div>
                                </div>
                            </div>
>>>>>>> 2ab2de8c

              <div className="bg-red-500/10 border border-red-500/20 rounded-lg p-4">
                <h3 className="font-semibold text-red-400 mb-2 flex items-center gap-2">
                  <Lock className="w-4 h-4" />
                  Critical Privacy Protection
                </h3>
                <ul className="text-sm space-y-1 text-secondary">
                  <li>
                    • <strong>No email-to-account mapping:</strong> We never
                    store which email belongs to which username
                  </li>
                  <li>
                    • <strong>One-time verification:</strong> Your email is only
                    used to confirm student status
                  </li>
                  <li>
                    • <strong>Immediate disconnection:</strong> Once verified,
                    the email link is permanently severed
                  </li>
                  <li>
                    • <strong>Duplicate prevention only:</strong> We only track
                    that an email was used, not by whom
                  </li>
                </ul>
              </div>
            </div>
          </motion.section>

          {/* Full Access Features */}
          <motion.section
            initial={{ opacity: 0, y: 20 }}
            animate={{ opacity: 1, y: 0 }}
            transition={{ delay: 0.4 }}
            className="bg-card/50 backdrop-blur-xl border border-primary/20 rounded-xl p-6"
          >
            <h2 className="text-2xl font-semibold mb-4 flex items-center gap-2">
              <MessageSquare className="w-6 h-6 text-primary" />
              Verified User Capabilities
            </h2>
            <p className="text-secondary mb-4">
              Once verified, you unlock the full potential of Whispr while
              maintaining complete anonymity:
            </p>

            <div className="grid md:grid-cols-2 gap-4">
              <div className="bg-primary/5 border border-primary/10 rounded-lg p-4">
                <h3 className="font-semibold mb-2 flex items-center gap-2">
                  <Search className="w-4 h-4 text-primary" />
                  Advanced Search
                </h3>
                <ul className="text-sm space-y-1 text-secondary">
                  <li>• Search courses by code, name, or instructor</li>
                  <li>• Filter professors by department</li>
                  <li>• Advanced filtering options</li>
                </ul>
              </div>

              <div className="bg-primary/5 border border-primary/10 rounded-lg p-4">
                <h3 className="font-semibold mb-2 flex items-center gap-2">
                  <MessageSquare className="w-4 h-4 text-primary" />
                  Content Creation
                </h3>
                <ul className="text-sm space-y-1 text-secondary">
                  <li>• Write detailed course reviews</li>
                  <li>• Rate professors and courses</li>
                  <li>• Reply to existing reviews</li>
                </ul>
              </div>

              <div className="bg-primary/5 border border-primary/10 rounded-lg p-4">
                <h3 className="font-semibold mb-2 flex items-center gap-2">
                  <Users className="w-4 h-4 text-primary" />
                  Social Features
                </h3>
                <ul className="text-sm space-y-1 text-secondary">
                  <li>• Follow other anonymous users</li>
                  <li>• Upvote/downvote reviews</li>
                  <li>• Build your reputation through helpful content</li>
                </ul>
              </div>

              <div className="bg-primary/5 border border-primary/10 rounded-lg p-4">
                <h3 className="font-semibold mb-2 flex items-center gap-2">
                  <UserCheck className="w-4 h-4 text-primary" />
                  Profile Management
                </h3>
                <ul className="text-sm space-y-1 text-secondary">
                  <li>• Customize your anonymous profile</li>
                  <li>• Track your contributions</li>
                  <li>• Manage your followed users</li>
                </ul>
              </div>
            </div>
          </motion.section>

          {/* Technical Implementation */}
          <motion.section
            initial={{ opacity: 0, y: 20 }}
            animate={{ opacity: 1, y: 0 }}
            transition={{ delay: 0.5 }}
            className="bg-card/50 backdrop-blur-xl border border-primary/20 rounded-xl p-6"
          >
            <h2 className="text-2xl font-semibold mb-4 flex items-center gap-2">
              <Database className="w-6 h-6 text-primary" />
              Technical Privacy Implementation
            </h2>

<<<<<<< HEAD
            <div className="space-y-4">
              <div className="bg-gray-500/10 border border-gray-500/20 rounded-lg p-4">
                <h3 className="font-semibold mb-2 flex items-center gap-2">
                  <Mail className="w-4 h-4 text-blue-400" />
                  Email Separation Architecture
                </h3>
                <p className="text-sm text-secondary mb-2">
                  Our database design ensures complete anonymity:
                </p>
                <ul className="text-sm space-y-1 text-secondary">
                  <li>
                    • <strong>User Table:</strong> Contains usernames,
                    passwords, and profile data (no emails)
                  </li>
                  <li>
                    • <strong>Used Emails Table:</strong> Tracks which emails
                    have been verified (no user links)
                  </li>
                  <li>
                    • <strong>Zero Cross-Reference:</strong> No database
                    connections between these tables
                  </li>
                  <li>
                    • <strong>Verification Flag:</strong> Users have a simple
                    &quot;verified&quot; status without email details
                  </li>
                </ul>
              </div>
=======
                        <div className="space-y-4">
                            <div className="bg-gray-500/10 border border-gray-500/20 rounded-lg p-4">
                                <h3 className="font-semibold mb-2 flex items-center gap-2">
                                    <Mail className="w-4 h-4 text-blue-400" />
                                    Email Separation Architecture
                                </h3>
                                <p className="text-sm text-secondary mb-2">
                                    Our database design ensures complete anonymity:
                                </p>
                                <ul className="text-sm space-y-1 text-secondary">
                                    <li>• <strong>User Table:</strong> Contains usernames, passwords, and profile data (no emails)</li>
                                    <li>• <strong>Used Emails Table:</strong> Tracks which emails have been verified (no user links)</li>
                                    <li>• <strong>Zero Cross-Reference:</strong> No database connections between these tables</li>
                                    <li>• <strong>Verification Flag:</strong> Users have a simple &quot;verified&quot; status without email details</li>
                                </ul>
                            </div>
>>>>>>> 2ab2de8c

              <div className="bg-gray-500/10 border border-gray-500/20 rounded-lg p-4">
                <h3 className="font-semibold mb-2 flex items-center gap-2">
                  <Lock className="w-4 h-4 text-green-400" />
                  Authentication & Security
                </h3>
                <ul className="text-sm space-y-1 text-secondary">
                  <li>• Username-based login (not email-based)</li>
                  <li>
                    • JWT tokens contain only user ID and verification status
                  </li>
                  <li>• No personal information in authentication tokens</li>
                  <li>• Secure HTTP-only cookies for session management</li>
                </ul>
              </div>
            </div>
          </motion.section>

          {/* Guarantees */}
          <motion.section
            initial={{ opacity: 0, y: 20 }}
            animate={{ opacity: 1, y: 0 }}
            transition={{ delay: 0.6 }}
            className="bg-card/50 backdrop-blur-xl border border-primary/20 rounded-xl p-6"
          >
            <h2 className="text-2xl font-semibold mb-4 flex items-center gap-2">
              <Shield className="w-6 h-6 text-primary" />
              Our Privacy Guarantees
            </h2>

            <div className="grid md:grid-cols-2 gap-4">
              <div className="space-y-3">
                <h3 className="font-semibold text-green-400">
                  ✓ What We Promise
                </h3>
                <ul className="text-sm space-y-1 text-secondary">
                  <li>• Complete username anonymity</li>
                  <li>• No email-to-account traceability</li>
                  <li>• No personal data storage beyond username</li>
                  <li>• No tracking of individual verification emails</li>
                  <li>• Open-source codebase for transparency</li>
                  <li>• Regular security audits</li>
                </ul>
              </div>

              <div className="space-y-3">
                <h3 className="font-semibold text-red-400">
                  ✗ What We Never Do
                </h3>
                <ul className="text-sm space-y-1 text-secondary">
                  <li>• Store your real name or email with your account</li>
                  <li>• Create any mapping between emails and usernames</li>
                  <li>• Share user data with third parties</li>
                  <li>• Track your browsing patterns</li>
                  <li>• Require personal information for account use</li>
                  <li>• Store unnecessary metadata</li>
                </ul>
              </div>
            </div>
          </motion.section>

          {/* FAQ */}
          <motion.section
            initial={{ opacity: 0, y: 20 }}
            animate={{ opacity: 1, y: 0 }}
            transition={{ delay: 0.7 }}
            className="bg-card/50 backdrop-blur-xl border border-primary/20 rounded-xl p-6"
          >
            <h2 className="text-2xl font-semibold mb-6">
              Frequently Asked Questions
            </h2>

<<<<<<< HEAD
            <div className="space-y-4">
              <div className="border-l-2 border-primary/30 pl-4">
                <h3 className="font-semibold mb-2">
                  Can my reviews be traced back to me?
                </h3>
                <p className="text-sm text-secondary">
                  No. Your reviews are only associated with your anonymous
                  username. Since we don&apos;t store which email belongs to
                  which username, there&apos;s no way to trace reviews to your
                  real identity.
                </p>
              </div>
=======
                        <div className="space-y-4">
                            <div className="border-l-2 border-primary/30 pl-4">
                                <h3 className="font-semibold mb-2">Can my reviews be traced back to me?</h3>
                                <p className="text-sm text-secondary">
                                    No. Your reviews are only associated with your anonymous username. Since we don&apos;t store
                                    which email belongs to which username, there&apos;s no way to trace reviews to your real identity.
                                </p>
                            </div>
>>>>>>> 2ab2de8c

              <div className="border-l-2 border-primary/30 pl-4">
                <h3 className="font-semibold mb-2">
                  Why do you need email verification at all?
                </h3>
                <p className="text-sm text-secondary">
                  Email verification ensures only IIITH students can write
                  reviews, maintaining review quality and authenticity. It also
                  prevents spam and multiple accounts from the same person.
                </p>
              </div>

<<<<<<< HEAD
              <div className="border-l-2 border-primary/30 pl-4">
                <h3 className="font-semibold mb-2">
                  What happens if I lose access to my account?
                </h3>
                <p className="text-sm text-secondary">
                  Since we don&apos;t store your email with your account, account
                  recovery is not possible. We recommend securely storing your
                  username and password. This is a trade-off for complete
                  anonymity.
                </p>
              </div>

              <div className="border-l-2 border-primary/30 pl-4">
                <h3 className="font-semibold mb-2">
                  Can I verify multiple accounts with the same email?
                </h3>
                <p className="text-sm text-secondary">
                  No. Each email can only be used once for verification to
                  prevent abuse. However, we don&apos;t track which account was
                  verified with which email.
                </p>
              </div>
=======
                            <div className="border-l-2 border-primary/30 pl-4">
                                <h3 className="font-semibold mb-2">What happens if I lose access to my account?</h3>
                                <p className="text-sm text-secondary">
                                    Since we don&apos;t store your email with your account, account recovery is not possible.
                                    We recommend securely storing your username and password. This is a trade-off for complete anonymity.
                                </p>
                            </div>

                            <div className="border-l-2 border-primary/30 pl-4">
                                <h3 className="font-semibold mb-2">Can I verify multiple accounts with the same email?</h3>
                                <p className="text-sm text-secondary">
                                    No. Each email can only be used once for verification to prevent abuse. However,
                                    we don&apos;t track which account was verified with which email.
                                </p>
                            </div>
                        </div>
                    </motion.section>
                </div>
>>>>>>> 2ab2de8c
            </div>
          </motion.section>
        </div>
      </div>
    </div>
  );
}<|MERGE_RESOLUTION|>--- conflicted
+++ resolved
@@ -44,31 +44,315 @@
           </p>
         </motion.div>
 
-        {/* Main Content */}
-        <div className="space-y-8">
-          {/* Overview */}
-          <motion.section
-            initial={{ opacity: 0, y: 20 }}
-            animate={{ opacity: 1, y: 0 }}
-            transition={{ delay: 0.1 }}
-            className="bg-card/50 backdrop-blur-xl border border-primary/20 rounded-xl p-6"
-          >
-            <h2 className="text-2xl font-semibold mb-4 flex items-center gap-2">
-              <Eye className="w-6 h-6 text-primary" />
-              Privacy-First Design
-            </h2>
-            <p className="text-secondary mb-4">
-              Whispr is built from the ground up with anonymity and privacy as
-              core principles. Our system is designed to protect your identity
-              while enabling authentic student feedback.
-            </p>
-            <div className="bg-primary/10 border border-primary/20 rounded-lg p-4">
-              <p className="text-sm">
-                <strong className="text-primary">Key Principle:</strong> We
-                believe in the power of honest feedback without fear of
-                retaliation. Your identity remains protected while contributing
-                to the academic community.
-              </p>
+                {/* Main Content */}
+                <div className="space-y-8">
+                    {/* Overview */}
+                    <motion.section
+                        initial={{ opacity: 0, y: 20 }}
+                        animate={{ opacity: 1, y: 0 }}
+                        transition={{ delay: 0.1 }}
+                        className="bg-card/50 backdrop-blur-xl border border-primary/20 rounded-xl p-6"
+                    >
+                        <h2 className="text-2xl font-semibold mb-4 flex items-center gap-2">
+                            <Eye className="w-6 h-6 text-primary" />
+                            Privacy-First Design
+                        </h2>
+                        <p className="text-secondary mb-4">
+                            Whispr is built from the ground up with anonymity and privacy as core principles.
+                            Our system is designed to protect your identity while enabling authentic student feedback.
+                        </p>
+                        <div className="bg-primary/10 border border-primary/20 rounded-lg p-4">
+                            <p className="text-sm">
+                                <strong className="text-primary">Key Principle:</strong> We believe in the power of honest feedback
+                                without fear of retaliation. Your identity remains protected while contributing to the academic community.
+                            </p>
+                        </div>
+                    </motion.section>
+
+                    {/* Account Creation */}
+                    <motion.section
+                        initial={{ opacity: 0, y: 20 }}
+                        animate={{ opacity: 1, y: 0 }}
+                        transition={{ delay: 0.2 }}
+                        className="bg-card/50 backdrop-blur-xl border border-primary/20 rounded-xl p-6"
+                    >
+                        <h2 className="text-2xl font-semibold mb-4 flex items-center gap-2">
+                            <Users className="w-6 h-6 text-primary" />
+                            Anonymous Account Creation
+                        </h2>
+                        <div className="space-y-4">
+                            <div className="bg-green-500/10 border border-green-500/20 rounded-lg p-4">
+                                <h3 className="font-semibold text-green-400 mb-2">✓ What You Can Do</h3>
+                                <ul className="text-sm space-y-1 text-secondary">
+                                    <li>• Create an account with just a username and password</li>
+                                    <li>• No email required for registration</li>
+                                    <li>• Choose any anonymous username you prefer</li>
+                                    <li>• Start browsing immediately after registration</li>
+                                </ul>
+                            </div>
+
+                            <div className="bg-yellow-500/10 border border-yellow-500/20 rounded-lg p-4">
+                                <h3 className="font-semibold text-yellow-400 mb-2">⚠ Limited Functionality</h3>
+                                <p className="text-sm text-secondary mb-2">
+                                    Unverified accounts have restricted access to maintain platform quality:
+                                </p>
+                                <ul className="text-sm space-y-1 text-secondary">
+                                    <li>• View courses and professors</li>
+                                    <li>• Read existing reviews and discussions</li>
+                                    <li>• Browse user profiles (view-only)</li>
+                                    <li>• Access general platform information</li>
+                                </ul>
+                            </div>
+                        </div>
+                    </motion.section>
+
+                    {/* CAS Verification */}
+                    <motion.section
+                        initial={{ opacity: 0, y: 20 }}
+                        animate={{ opacity: 1, y: 0 }}
+                        transition={{ delay: 0.3 }}
+                        className="bg-card/50 backdrop-blur-xl border border-primary/20 rounded-xl p-6"
+                    >
+                        <h2 className="text-2xl font-semibold mb-4 flex items-center gap-2">
+                            <UserCheck className="w-6 h-6 text-primary" />
+                            Student Verification via CAS
+                        </h2>
+                        <div className="space-y-4">
+                            <p className="text-secondary">
+                                To unlock full platform features, you can verify your student status using the College
+                                Authentication Service (CAS) - but your anonymity remains completely protected.
+                            </p>
+
+                            <div className="bg-blue-500/10 border border-blue-500/20 rounded-lg p-4">
+                                <h3 className="font-semibold text-blue-400 mb-2">How CAS Verification Works</h3>
+                                <div className="space-y-3 text-sm text-secondary">
+                                    <div className="flex items-start gap-3">
+                                        <span className="bg-primary/20 text-primary rounded-full w-6 h-6 flex items-center justify-center text-xs font-bold">1</span>
+                                        <p>You click &quot;Verify with CAS&quot; (optional, only when you want full access)</p>
+                                    </div>
+                                    <div className="flex items-start gap-3">
+                                        <span className="bg-primary/20 text-primary rounded-full w-6 h-6 flex items-center justify-center text-xs font-bold">2</span>
+                                        <p>You&apos;re redirected to the official college authentication system</p>
+                                    </div>
+                                    <div className="flex items-start gap-3">
+                                        <span className="bg-primary/20 text-primary rounded-full w-6 h-6 flex items-center justify-center text-xs font-bold">3</span>
+                                        <p>CAS confirms you&apos;re a valid student (using your college email)</p>
+                                    </div>
+                                    <div className="flex items-start gap-3">
+                                        <span className="bg-primary/20 text-primary rounded-full w-6 h-6 flex items-center justify-center text-xs font-bold">4</span>
+                                        <p>Your account gets verified, but <strong>no personal information is stored</strong></p>
+                                    </div>
+                                </div>
+                            </div>
+
+                            <div className="bg-red-500/10 border border-red-500/20 rounded-lg p-4">
+                                <h3 className="font-semibold text-red-400 mb-2 flex items-center gap-2">
+                                    <Lock className="w-4 h-4" />
+                                    Critical Privacy Protection
+                                </h3>
+                                <ul className="text-sm space-y-1 text-secondary">
+                                    <li>• <strong>No email-to-account mapping:</strong> We never store which email belongs to which username</li>
+                                    <li>• <strong>One-time verification:</strong> Your email is only used to confirm student status</li>
+                                    <li>• <strong>Immediate disconnection:</strong> Once verified, the email link is permanently severed</li>
+                                    <li>• <strong>Duplicate prevention only:</strong> We only track that an email was used, not by whom</li>
+                                </ul>
+                            </div>
+                        </div>
+                    </motion.section>
+
+                    {/* Full Access Features */}
+                    <motion.section
+                        initial={{ opacity: 0, y: 20 }}
+                        animate={{ opacity: 1, y: 0 }}
+                        transition={{ delay: 0.4 }}
+                        className="bg-card/50 backdrop-blur-xl border border-primary/20 rounded-xl p-6"
+                    >
+                        <h2 className="text-2xl font-semibold mb-4 flex items-center gap-2">
+                            <MessageSquare className="w-6 h-6 text-primary" />
+                            Verified User Capabilities
+                        </h2>
+                        <p className="text-secondary mb-4">
+                            Once verified, you unlock the full potential of Whispr while maintaining complete anonymity:
+                        </p>
+
+                        <div className="grid md:grid-cols-2 gap-4">
+                            <div className="bg-primary/5 border border-primary/10 rounded-lg p-4">
+                                <h3 className="font-semibold mb-2 flex items-center gap-2">
+                                    <Search className="w-4 h-4 text-primary" />
+                                    Advanced Search
+                                </h3>
+                                <ul className="text-sm space-y-1 text-secondary">
+                                    <li>• Search courses by code, name, or instructor</li>
+                                    <li>• Filter professors by department</li>
+                                    <li>• Advanced filtering options</li>
+                                </ul>
+                            </div>
+
+                            <div className="bg-primary/5 border border-primary/10 rounded-lg p-4">
+                                <h3 className="font-semibold mb-2 flex items-center gap-2">
+                                    <MessageSquare className="w-4 h-4 text-primary" />
+                                    Content Creation
+                                </h3>
+                                <ul className="text-sm space-y-1 text-secondary">
+                                    <li>• Write detailed course reviews</li>
+                                    <li>• Rate professors and courses</li>
+                                    <li>• Reply to existing reviews</li>
+                                </ul>
+                            </div>
+
+                            <div className="bg-primary/5 border border-primary/10 rounded-lg p-4">
+                                <h3 className="font-semibold mb-2 flex items-center gap-2">
+                                    <Users className="w-4 h-4 text-primary" />
+                                    Social Features
+                                </h3>
+                                <ul className="text-sm space-y-1 text-secondary">
+                                    <li>• Follow other anonymous users</li>
+                                    <li>• Upvote/downvote reviews</li>
+                                    <li>• Build your reputation through helpful content</li>
+                                </ul>
+                            </div>
+
+                            <div className="bg-primary/5 border border-primary/10 rounded-lg p-4">
+                                <h3 className="font-semibold mb-2 flex items-center gap-2">
+                                    <UserCheck className="w-4 h-4 text-primary" />
+                                    Profile Management
+                                </h3>
+                                <ul className="text-sm space-y-1 text-secondary">
+                                    <li>• Customize your anonymous profile</li>
+                                    <li>• Track your contributions</li>
+                                    <li>• Manage your followed users</li>
+                                </ul>
+                            </div>
+                        </div>
+                    </motion.section>
+
+                    {/* Technical Implementation */}
+                    <motion.section
+                        initial={{ opacity: 0, y: 20 }}
+                        animate={{ opacity: 1, y: 0 }}
+                        transition={{ delay: 0.5 }}
+                        className="bg-card/50 backdrop-blur-xl border border-primary/20 rounded-xl p-6"
+                    >
+                        <h2 className="text-2xl font-semibold mb-4 flex items-center gap-2">
+                            <Database className="w-6 h-6 text-primary" />
+                            Technical Privacy Implementation
+                        </h2>
+
+                        <div className="space-y-4">
+                            <div className="bg-gray-500/10 border border-gray-500/20 rounded-lg p-4">
+                                <h3 className="font-semibold mb-2 flex items-center gap-2">
+                                    <Mail className="w-4 h-4 text-blue-400" />
+                                    Email Separation Architecture
+                                </h3>
+                                <p className="text-sm text-secondary mb-2">
+                                    Our database design ensures complete anonymity:
+                                </p>
+                                <ul className="text-sm space-y-1 text-secondary">
+                                    <li>• <strong>User Table:</strong> Contains usernames, passwords, and profile data (no emails)</li>
+                                    <li>• <strong>Used Emails Table:</strong> Tracks which emails have been verified (no user links)</li>
+                                    <li>• <strong>Zero Cross-Reference:</strong> No database connections between these tables</li>
+                                    <li>• <strong>Verification Flag:</strong> Users have a simple &quot;verified&quot; status without email details</li>
+                                </ul>
+                            </div>
+
+                            <div className="bg-gray-500/10 border border-gray-500/20 rounded-lg p-4">
+                                <h3 className="font-semibold mb-2 flex items-center gap-2">
+                                    <Lock className="w-4 h-4 text-green-400" />
+                                    Authentication & Security
+                                </h3>
+                                <ul className="text-sm space-y-1 text-secondary">
+                                    <li>• Username-based login (not email-based)</li>
+                                    <li>• JWT tokens contain only user ID and verification status</li>
+                                    <li>• No personal information in authentication tokens</li>
+                                    <li>• Secure HTTP-only cookies for session management</li>
+                                </ul>
+                            </div>
+                        </div>
+                    </motion.section>
+
+                    {/* Guarantees */}
+                    <motion.section
+                        initial={{ opacity: 0, y: 20 }}
+                        animate={{ opacity: 1, y: 0 }}
+                        transition={{ delay: 0.6 }}
+                        className="bg-card/50 backdrop-blur-xl border border-primary/20 rounded-xl p-6"
+                    >
+                        <h2 className="text-2xl font-semibold mb-4 flex items-center gap-2">
+                            <Shield className="w-6 h-6 text-primary" />
+                            Our Privacy Guarantees
+                        </h2>
+
+                        <div className="grid md:grid-cols-2 gap-4">
+                            <div className="space-y-3">
+                                <h3 className="font-semibold text-green-400">✓ What We Promise</h3>
+                                <ul className="text-sm space-y-1 text-secondary">
+                                    <li>• Complete username anonymity</li>
+                                    <li>• No email-to-account traceability</li>
+                                    <li>• No personal data storage beyond username</li>
+                                    <li>• No tracking of individual verification emails</li>
+                                    <li>• Open-source codebase for transparency</li>
+                                    <li>• Regular security audits</li>
+                                </ul>
+                            </div>
+
+                            <div className="space-y-3">
+                                <h3 className="font-semibold text-red-400">✗ What We Never Do</h3>
+                                <ul className="text-sm space-y-1 text-secondary">
+                                    <li>• Store your real name or email with your account</li>
+                                    <li>• Create any mapping between emails and usernames</li>
+                                    <li>• Share user data with third parties</li>
+                                    <li>• Track your browsing patterns</li>
+                                    <li>• Require personal information for account use</li>
+                                    <li>• Store unnecessary metadata</li>
+                                </ul>
+                            </div>
+                        </div>
+                    </motion.section>
+
+                    {/* FAQ */}
+                    <motion.section
+                        initial={{ opacity: 0, y: 20 }}
+                        animate={{ opacity: 1, y: 0 }}
+                        transition={{ delay: 0.7 }}
+                        className="bg-card/50 backdrop-blur-xl border border-primary/20 rounded-xl p-6"
+                    >
+                        <h2 className="text-2xl font-semibold mb-6">Frequently Asked Questions</h2>
+
+                        <div className="space-y-4">
+                            <div className="border-l-2 border-primary/30 pl-4">
+                                <h3 className="font-semibold mb-2">Can my reviews be traced back to me?</h3>
+                                <p className="text-sm text-secondary">
+                                    No. Your reviews are only associated with your anonymous username. Since we don&apos;t store
+                                    which email belongs to which username, there&apos;s no way to trace reviews to your real identity.
+                                </p>
+                            </div>
+
+                            <div className="border-l-2 border-primary/30 pl-4">
+                                <h3 className="font-semibold mb-2">Why do you need email verification at all?</h3>
+                                <p className="text-sm text-secondary">
+                                    Email verification ensures only IIITH students can write reviews, maintaining review quality
+                                    and authenticity. It also prevents spam and multiple accounts from the same person.
+                                </p>
+                            </div>
+
+                            <div className="border-l-2 border-primary/30 pl-4">
+                                <h3 className="font-semibold mb-2">What happens if I lose access to my account?</h3>
+                                <p className="text-sm text-secondary">
+                                    Since we don&apos;t store your email with your account, account recovery is not possible.
+                                    We recommend securely storing your username and password. This is a trade-off for complete anonymity.
+                                </p>
+                            </div>
+
+                            <div className="border-l-2 border-primary/30 pl-4">
+                                <h3 className="font-semibold mb-2">Can I verify multiple accounts with the same email?</h3>
+                                <p className="text-sm text-secondary">
+                                    No. Each email can only be used once for verification to prevent abuse. However,
+                                    we don&apos;t track which account was verified with which email.
+                                </p>
+                            </div>
+                        </div>
+                    </motion.section>
+                </div>
             </div>
           </motion.section>
 
@@ -132,7 +416,6 @@
                 anonymity remains completely protected.
               </p>
 
-<<<<<<< HEAD
               <div className="bg-blue-500/10 border border-blue-500/20 rounded-lg p-4">
                 <h3 className="font-semibold text-blue-400 mb-2">
                   How CAS Verification Works
@@ -176,29 +459,6 @@
                   </div>
                 </div>
               </div>
-=======
-                            <div className="bg-blue-500/10 border border-blue-500/20 rounded-lg p-4">
-                                <h3 className="font-semibold text-blue-400 mb-2">How CAS Verification Works</h3>
-                                <div className="space-y-3 text-sm text-secondary">
-                                    <div className="flex items-start gap-3">
-                                        <span className="bg-primary/20 text-primary rounded-full w-6 h-6 flex items-center justify-center text-xs font-bold">1</span>
-                                        <p>You click &quot;Verify with CAS&quot; (optional, only when you want full access)</p>
-                                    </div>
-                                    <div className="flex items-start gap-3">
-                                        <span className="bg-primary/20 text-primary rounded-full w-6 h-6 flex items-center justify-center text-xs font-bold">2</span>
-                                        <p>You&apos;re redirected to the official college authentication system</p>
-                                    </div>
-                                    <div className="flex items-start gap-3">
-                                        <span className="bg-primary/20 text-primary rounded-full w-6 h-6 flex items-center justify-center text-xs font-bold">3</span>
-                                        <p>CAS confirms you&apos;re a valid student (using your college email)</p>
-                                    </div>
-                                    <div className="flex items-start gap-3">
-                                        <span className="bg-primary/20 text-primary rounded-full w-6 h-6 flex items-center justify-center text-xs font-bold">4</span>
-                                        <p>Your account gets verified, but <strong>no personal information is stored</strong></p>
-                                    </div>
-                                </div>
-                            </div>
->>>>>>> 2ab2de8c
 
               <div className="bg-red-500/10 border border-red-500/20 rounded-lg p-4">
                 <h3 className="font-semibold text-red-400 mb-2 flex items-center gap-2">
@@ -306,7 +566,6 @@
               Technical Privacy Implementation
             </h2>
 
-<<<<<<< HEAD
             <div className="space-y-4">
               <div className="bg-gray-500/10 border border-gray-500/20 rounded-lg p-4">
                 <h3 className="font-semibold mb-2 flex items-center gap-2">
@@ -335,24 +594,6 @@
                   </li>
                 </ul>
               </div>
-=======
-                        <div className="space-y-4">
-                            <div className="bg-gray-500/10 border border-gray-500/20 rounded-lg p-4">
-                                <h3 className="font-semibold mb-2 flex items-center gap-2">
-                                    <Mail className="w-4 h-4 text-blue-400" />
-                                    Email Separation Architecture
-                                </h3>
-                                <p className="text-sm text-secondary mb-2">
-                                    Our database design ensures complete anonymity:
-                                </p>
-                                <ul className="text-sm space-y-1 text-secondary">
-                                    <li>• <strong>User Table:</strong> Contains usernames, passwords, and profile data (no emails)</li>
-                                    <li>• <strong>Used Emails Table:</strong> Tracks which emails have been verified (no user links)</li>
-                                    <li>• <strong>Zero Cross-Reference:</strong> No database connections between these tables</li>
-                                    <li>• <strong>Verification Flag:</strong> Users have a simple &quot;verified&quot; status without email details</li>
-                                </ul>
-                            </div>
->>>>>>> 2ab2de8c
 
               <div className="bg-gray-500/10 border border-gray-500/20 rounded-lg p-4">
                 <h3 className="font-semibold mb-2 flex items-center gap-2">
@@ -425,7 +666,6 @@
               Frequently Asked Questions
             </h2>
 
-<<<<<<< HEAD
             <div className="space-y-4">
               <div className="border-l-2 border-primary/30 pl-4">
                 <h3 className="font-semibold mb-2">
@@ -438,16 +678,6 @@
                   real identity.
                 </p>
               </div>
-=======
-                        <div className="space-y-4">
-                            <div className="border-l-2 border-primary/30 pl-4">
-                                <h3 className="font-semibold mb-2">Can my reviews be traced back to me?</h3>
-                                <p className="text-sm text-secondary">
-                                    No. Your reviews are only associated with your anonymous username. Since we don&apos;t store
-                                    which email belongs to which username, there&apos;s no way to trace reviews to your real identity.
-                                </p>
-                            </div>
->>>>>>> 2ab2de8c
 
               <div className="border-l-2 border-primary/30 pl-4">
                 <h3 className="font-semibold mb-2">
@@ -460,7 +690,6 @@
                 </p>
               </div>
 
-<<<<<<< HEAD
               <div className="border-l-2 border-primary/30 pl-4">
                 <h3 className="font-semibold mb-2">
                   What happens if I lose access to my account?
@@ -483,26 +712,6 @@
                   verified with which email.
                 </p>
               </div>
-=======
-                            <div className="border-l-2 border-primary/30 pl-4">
-                                <h3 className="font-semibold mb-2">What happens if I lose access to my account?</h3>
-                                <p className="text-sm text-secondary">
-                                    Since we don&apos;t store your email with your account, account recovery is not possible.
-                                    We recommend securely storing your username and password. This is a trade-off for complete anonymity.
-                                </p>
-                            </div>
-
-                            <div className="border-l-2 border-primary/30 pl-4">
-                                <h3 className="font-semibold mb-2">Can I verify multiple accounts with the same email?</h3>
-                                <p className="text-sm text-secondary">
-                                    No. Each email can only be used once for verification to prevent abuse. However,
-                                    we don&apos;t track which account was verified with which email.
-                                </p>
-                            </div>
-                        </div>
-                    </motion.section>
-                </div>
->>>>>>> 2ab2de8c
             </div>
           </motion.section>
         </div>
